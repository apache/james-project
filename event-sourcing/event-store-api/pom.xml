--- conflicted
+++ resolved
@@ -57,13 +57,8 @@
             <scope>test</scope>
         </dependency>
         <dependency>
-<<<<<<< HEAD
-            <groupId>javax.inject</groupId>
-            <artifactId>javax.inject</artifactId>
-=======
             <groupId>jakarta.inject</groupId>
             <artifactId>jakarta.inject-api</artifactId>
->>>>>>> 23d1bc43
         </dependency>
         <dependency>
             <groupId>org.reactivestreams</groupId>
