--- conflicted
+++ resolved
@@ -98,13 +98,8 @@
 
     private Mono<Attachment> getAttachmentInternal(AttachmentId id) {
         return attachmentDAOV2.getAttachment(id)
-<<<<<<< HEAD
-                .thenCompose(this::retrievePayload)
-                .thenCompose(v2Value -> fallbackToV1(id, v2Value));
-=======
             .flatMap(this::retrievePayload)
             .switchIfEmpty(fallbackToV1(id));
->>>>>>> fdd2fd44
     }
 
     private Mono<Attachment> fallbackToV1(AttachmentId attachmentId) {
