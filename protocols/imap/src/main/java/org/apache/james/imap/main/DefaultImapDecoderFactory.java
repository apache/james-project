/****************************************************************
 * Licensed to the Apache Software Foundation (ASF) under one   *
 * or more contributor license agreements.  See the NOTICE file *
 * distributed with this work for additional information        *
 * regarding copyright ownership.  The ASF licenses this file   *
 * to you under the Apache License, Version 2.0 (the            *
 * "License"); you may not use this file except in compliance   *
 * with the License.  You may obtain a copy of the License at   *
 *                                                              *
 *   http://www.apache.org/licenses/LICENSE-2.0                 *
 *                                                              *
 * Unless required by applicable law or agreed to in writing,   *
 * software distributed under the License is distributed on an  *
 * "AS IS" BASIS, WITHOUT WARRANTIES OR CONDITIONS OF ANY       *
 * KIND, either express or implied.  See the License for the    *
 * specific language governing permissions and limitations      *
 * under the License.                                           *
 ****************************************************************/

package org.apache.james.imap.main;

import org.apache.james.imap.decode.ImapCommandParserFactory;
import org.apache.james.imap.decode.ImapDecoder;
import org.apache.james.imap.decode.ImapDecoderFactory;
import org.apache.james.imap.decode.main.DefaultImapDecoder;
import org.apache.james.imap.decode.parser.ImapParserFactory;
import org.apache.james.imap.message.response.UnpooledStatusResponseFactory;

/**
 * Factory class for creating `ImapDecoder` instances.
 * <p>
 * This class is a POJO that manually manages its dependencies.
 * Dependencies are injected through the constructor, which allows for
 * better decoupling and easier testing.
 * <p>
 * The creation of `ImapCommandParserFactory` is handled internally by
 * this factory, based on the provided `UnpooledStatusResponseFactory`.
 */
public class DefaultImapDecoderFactory implements ImapDecoderFactory {

<<<<<<< HEAD
    private final UnpooledStatusResponseFactory unpooledStatusResponseFactory;
    private final ImapCommandParserFactory imapCommandParserFactory;

    /**
     * Constructs `DefaultImapDecoderFactory` with the given
     * `UnpooledStatusResponseFactory`. The `ImapCommandParserFactory`
     * is created internally using the provided `UnpooledStatusResponseFactory`.
     *
     * @param unpooledStatusResponseFactory The factory for creating status responses.
     */
    public DefaultImapDecoderFactory(UnpooledStatusResponseFactory unpooledStatusResponseFactory) {
        this.unpooledStatusResponseFactory = unpooledStatusResponseFactory;
        this.imapCommandParserFactory = new ImapParserFactory(unpooledStatusResponseFactory);
    }

=======
    private final StatusResponseFactory statusResponseFactory;
    private final ImapCommandParserFactory imapCommandParserFactory;

    public DefaultImapDecoderFactory() {
        this(new UnpooledStatusResponseFactory());
    }

    public DefaultImapDecoderFactory(StatusResponseFactory statusResponseFactory) {
        this.statusResponseFactory = statusResponseFactory;
        this.imapCommandParserFactory = new ImapParserFactory(statusResponseFactory);
    }

    public DefaultImapDecoderFactory(ImapCommandParserFactory imapCommandParserFactory, StatusResponseFactory statusResponseFactory) {
        this.statusResponseFactory = statusResponseFactory;
        this.imapCommandParserFactory = imapCommandParserFactory;
    }

>>>>>>> 64fb4c98
    @Override
    public ImapDecoder buildImapDecoder() {
        return new DefaultImapDecoder(unpooledStatusResponseFactory, imapCommandParserFactory);
    }

}<|MERGE_RESOLUTION|>--- conflicted
+++ resolved
@@ -19,6 +19,7 @@
 
 package org.apache.james.imap.main;
 
+import org.apache.james.imap.api.message.response.StatusResponseFactory;
 import org.apache.james.imap.decode.ImapCommandParserFactory;
 import org.apache.james.imap.decode.ImapDecoder;
 import org.apache.james.imap.decode.ImapDecoderFactory;
@@ -38,23 +39,6 @@
  */
 public class DefaultImapDecoderFactory implements ImapDecoderFactory {
 
-<<<<<<< HEAD
-    private final UnpooledStatusResponseFactory unpooledStatusResponseFactory;
-    private final ImapCommandParserFactory imapCommandParserFactory;
-
-    /**
-     * Constructs `DefaultImapDecoderFactory` with the given
-     * `UnpooledStatusResponseFactory`. The `ImapCommandParserFactory`
-     * is created internally using the provided `UnpooledStatusResponseFactory`.
-     *
-     * @param unpooledStatusResponseFactory The factory for creating status responses.
-     */
-    public DefaultImapDecoderFactory(UnpooledStatusResponseFactory unpooledStatusResponseFactory) {
-        this.unpooledStatusResponseFactory = unpooledStatusResponseFactory;
-        this.imapCommandParserFactory = new ImapParserFactory(unpooledStatusResponseFactory);
-    }
-
-=======
     private final StatusResponseFactory statusResponseFactory;
     private final ImapCommandParserFactory imapCommandParserFactory;
 
@@ -72,10 +56,8 @@
         this.imapCommandParserFactory = imapCommandParserFactory;
     }
 
->>>>>>> 64fb4c98
     @Override
     public ImapDecoder buildImapDecoder() {
-        return new DefaultImapDecoder(unpooledStatusResponseFactory, imapCommandParserFactory);
+        return new DefaultImapDecoder(statusResponseFactory, imapCommandParserFactory);
     }
-
 }