--- conflicted
+++ resolved
@@ -29,39 +29,16 @@
 
 /**
  * Factory class for creating `ImapDecoder` instances.
-<<<<<<< HEAD
- *
- * This class is a POJO that manually manages its dependencies.
- * Dependencies are injected through the constructor, which allows for
- * better decoupling and easier testing.
- *
-=======
  * <p>
  * This class is a POJO that manually manages its dependencies.
  * Dependencies are injected through the constructor, which allows for
  * better decoupling and easier testing.
  * <p>
->>>>>>> 1aa3bd56
  * The creation of `ImapCommandParserFactory` is handled internally by
  * this factory, based on the provided `UnpooledStatusResponseFactory`.
  */
 public class DefaultImapDecoderFactory implements ImapDecoderFactory {
 
-<<<<<<< HEAD
-    private final UnpooledStatusResponseFactory unpooledStatusResponseFactory;
-    private final ImapCommandParserFactory imapCommandParserFactory;
-
-    /**
-     * Constructs `DefaultImapDecoderFactory` with the given
-     * `UnpooledStatusResponseFactory`. The `ImapCommandParserFactory`
-     * is created internally using the provided `UnpooledStatusResponseFactory`.
-     *
-     * @param unpooledStatusResponseFactory The factory for creating status responses.
-     */
-    public DefaultImapDecoderFactory(UnpooledStatusResponseFactory unpooledStatusResponseFactory) {
-        this.unpooledStatusResponseFactory = unpooledStatusResponseFactory;
-        this.imapCommandParserFactory = new ImapParserFactory(unpooledStatusResponseFactory);
-=======
     private final StatusResponseFactory statusResponseFactory;
     private final ImapCommandParserFactory imapCommandParserFactory;
 
@@ -77,15 +54,10 @@
     public DefaultImapDecoderFactory(ImapCommandParserFactory imapCommandParserFactory, StatusResponseFactory statusResponseFactory) {
         this.statusResponseFactory = statusResponseFactory;
         this.imapCommandParserFactory = imapCommandParserFactory;
->>>>>>> 1aa3bd56
     }
 
     @Override
     public ImapDecoder buildImapDecoder() {
-<<<<<<< HEAD
-        return new DefaultImapDecoder(unpooledStatusResponseFactory, imapCommandParserFactory);
-=======
         return new DefaultImapDecoder(statusResponseFactory, imapCommandParserFactory);
->>>>>>> 1aa3bd56
     }
 }